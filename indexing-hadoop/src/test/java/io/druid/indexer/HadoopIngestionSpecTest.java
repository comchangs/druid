/*
 * Druid - a distributed column store.
 * Copyright (C) 2012, 2013  Metamarkets Group Inc.
 *
 * This program is free software; you can redistribute it and/or
 * modify it under the terms of the GNU General Public License
 * as published by the Free Software Foundation; either version 2
 * of the License, or (at your option) any later version.
 *
 * This program is distributed in the hope that it will be useful,
 * but WITHOUT ANY WARRANTY; without even the implied warranty of
 * MERCHANTABILITY or FITNESS FOR A PARTICULAR PURPOSE.  See the
 * GNU General Public License for more details.
 *
 * You should have received a copy of the GNU General Public License
 * along with this program; if not, write to the Free Software
 * Foundation, Inc., 51 Franklin Street, Fifth Floor, Boston, MA  02110-1301, USA.
 */

package io.druid.indexer;

import com.fasterxml.jackson.databind.ObjectMapper;
import com.google.common.base.Throwables;
import com.google.common.collect.Lists;
import io.druid.indexer.partitions.HashedPartitionsSpec;
<<<<<<< HEAD
=======
import io.druid.metadata.MetadataStorageConnectorConfig;
>>>>>>> 00806ba8
import io.druid.indexer.partitions.PartitionsSpec;
import io.druid.indexer.partitions.SingleDimensionPartitionsSpec;
import io.druid.indexer.updater.MetadataStorageUpdaterJobSpec;
import io.druid.jackson.DefaultObjectMapper;
import io.druid.metadata.MetadataStorageConnectorConfig;
import io.druid.segment.indexing.granularity.UniformGranularitySpec;
import org.joda.time.Interval;
import org.junit.Assert;
import org.junit.Test;

public class HadoopIngestionSpecTest
{
  private static final ObjectMapper jsonMapper = new DefaultObjectMapper();

  @Test
  public void testGranularitySpec()
  {
    final HadoopIngestionSpec schema;

    try {
      schema = jsonReadWriteRead(
          "{\n"
          + "    \"dataSchema\": {\n"
          + "     \"metricsSpec\": [],\n"
          + "        \"granularitySpec\": {\n"
          + "                \"type\": \"uniform\",\n"
          + "                \"segmentGranularity\": \"hour\",\n"
          + "                \"intervals\": [\"2012-01-01/P1D\"]\n"
          + "        }\n"
          + "    }\n"
          + "}",
          HadoopIngestionSpec.class
      );
    }
    catch (Exception e) {
      throw Throwables.propagate(e);
    }

    final UniformGranularitySpec granularitySpec = (UniformGranularitySpec) schema.getDataSchema().getGranularitySpec();

    Assert.assertEquals(
        "getIntervals",
        Lists.newArrayList(new Interval("2012-01-01/P1D")),
        granularitySpec.getIntervals().get()
    );

    Assert.assertEquals(
        "getSegmentGranularity",
        "HOUR",
        granularitySpec.getSegmentGranularity().toString()
    );
  }

  @Test
<<<<<<< HEAD
  public void testPartitionsSpecAutoDimension()
=======
  public void testGranularitySpecLegacy()
  {
    // Deprecated and replaced by granularitySpec, but still supported
    final HadoopIngestionSpec schema;

    try {
      schema = jsonReadWriteRead(
          "{"
          + "\"segmentGranularity\":\"day\","
          + "\"intervals\":[\"2012-02-01/P1D\"]"
          + "}",
          HadoopIngestionSpec.class
      );
    }
    catch (Exception e) {
      throw Throwables.propagate(e);
    }

    final UniformGranularitySpec granularitySpec = (UniformGranularitySpec) schema.getDataSchema().getGranularitySpec();

    Assert.assertEquals(
        "getIntervals",
        Lists.newArrayList(new Interval("2012-02-01/P1D")),
        granularitySpec.getIntervals().get()
    );

    Assert.assertEquals(
        "getSegmentGranularity",
        "DAY",
        granularitySpec.getSegmentGranularity().toString()
    );
  }

  @Test
  public void testInvalidGranularityCombination()
  {
    boolean thrown = false;
    try {
      final HadoopIngestionSpec schema = jsonReadWriteRead(
          "{"
          + "\"segmentGranularity\":\"day\","
          + "\"intervals\":[\"2012-02-01/P1D\"],"
          + "\"granularitySpec\":{"
          + "   \"type\":\"uniform\","
          + "   \"gran\":\"hour\","
          + "   \"intervals\":[\"2012-01-01/P1D\"]"
          + " }"
          + "}",
          HadoopIngestionSpec.class
      );
    }
    catch (Exception e) {
      thrown = true;
    }

    Assert.assertTrue("Exception thrown", thrown);
  }

  @Test
  public void testPartitionsSpecAutoDHashed()
>>>>>>> 00806ba8
  {
    final HadoopIngestionSpec schema;

    try {
      schema = jsonReadWriteRead(
          "{\n"
          + "    \"tuningConfig\": {\n"
          + "        \"type\": \"hadoop\",\n"
          + "        \"partitionsSpec\": {\n"
          + "            \"targetPartitionSize\": 100\n"
          + "        }\n"
          + "    }\n"
          + "}",
          HadoopIngestionSpec.class
      );
    }
    catch (Exception e) {
      throw Throwables.propagate(e);
    }

    final PartitionsSpec partitionsSpec = schema.getTuningConfig().getPartitionsSpec();

    Assert.assertEquals(
        "isDeterminingPartitions",
        partitionsSpec.isDeterminingPartitions(),
        true
    );

    Assert.assertEquals(
        "getTargetPartitionSize",
        partitionsSpec.getTargetPartitionSize(),
        100
    );

    Assert.assertTrue(
        "partitionSpec",
        partitionsSpec instanceof HashedPartitionsSpec
<<<<<<< HEAD
=======
    );
  }

  @Test
  public void testPartitionsSpecLegacy()
  {
    final HadoopIngestionSpec schema;

    try {
      schema = jsonReadWriteRead(
          "{"
          + "\"targetPartitionSize\":100,"
          + "\"partitionDimension\":\"foo\""
          + "}",
          HadoopIngestionSpec.class
      );
    }
    catch (Exception e) {
      throw Throwables.propagate(e);
    }

    final PartitionsSpec partitionsSpec = schema.getTuningConfig().getPartitionsSpec();

    Assert.assertEquals(
        "isDeterminingPartitions",
        partitionsSpec.isDeterminingPartitions(),
        true
    );

    Assert.assertEquals(
        "getTargetPartitionSize",
        partitionsSpec.getTargetPartitionSize(),
        100
    );

    Assert.assertEquals(
        "getMaxPartitionSize",
        partitionsSpec.getMaxPartitionSize(),
        150
    );

    Assert.assertTrue("partitionsSpec" , partitionsSpec instanceof SingleDimensionPartitionsSpec);
    Assert.assertEquals(
        "getPartitionDimension",
        ((SingleDimensionPartitionsSpec)partitionsSpec).getPartitionDimension(),
        "foo"
>>>>>>> 00806ba8
    );
  }

  @Test
  public void testPartitionsSpecMaxPartitionSize()
  {
    final HadoopIngestionSpec schema;

    try {
      schema = jsonReadWriteRead(
<<<<<<< HEAD
          "{\n"
          + "    \"tuningConfig\": {\n"
          + "        \"type\": \"hadoop\",\n"
          + "        \"partitionsSpec\": {\n"
          + "            \"type\": \"dimension\",\n"
          + "            \"targetPartitionSize\": 100,\n"
          + "            \"maxPartitionSize\" : 200,\n"
          + "            \"partitionDimension\" : \"foo\"\n"
          + "        }\n"
          + "    }\n"
=======
          "{"
          + "\"partitionsSpec\":{"
          + "   \"type\":\"dimension\","
          + "   \"targetPartitionSize\":100,"
          + "   \"maxPartitionSize\":200,"
          + "   \"partitionDimension\":\"foo\""
          + " }"
>>>>>>> 00806ba8
          + "}",
          HadoopIngestionSpec.class
      );
    }
    catch (Exception e) {
      throw Throwables.propagate(e);
    }

    final PartitionsSpec partitionsSpec = schema.getTuningConfig().getPartitionsSpec();

    Assert.assertEquals(
        "isDeterminingPartitions",
        partitionsSpec.isDeterminingPartitions(),
        true
    );

    Assert.assertEquals(
        "getTargetPartitionSize",
        partitionsSpec.getTargetPartitionSize(),
        100
    );

    Assert.assertEquals(
        "getMaxPartitionSize",
        partitionsSpec.getMaxPartitionSize(),
        200
    );

    Assert.assertTrue("partitionsSpec" , partitionsSpec instanceof SingleDimensionPartitionsSpec);
    Assert.assertEquals(
        "getPartitionDimension",
        ((SingleDimensionPartitionsSpec)partitionsSpec).getPartitionDimension(),
        "foo"
    );
  }

  @Test
  public void testDbUpdaterJobSpec() throws Exception
  {
    final HadoopIngestionSpec schema;

    schema = jsonReadWriteRead(
        "{\n"
        + "    \"ioConfig\": {\n"
        + "        \"type\": \"hadoop\",\n"
        + "        \"metadataUpdateSpec\": {\n"
        + "            \"type\": \"db\",\n"
        + "            \"connectURI\": \"jdbc:mysql://localhost/druid\",\n"
        + "            \"user\": \"rofl\",\n"
        + "            \"password\": \"p4ssw0rd\",\n"
        + "            \"segmentTable\": \"segments\"\n"
        + "        }\n"
        + "    }\n"
        + "}",
        HadoopIngestionSpec.class
    );

    final MetadataStorageUpdaterJobSpec spec = schema.getIOConfig().getMetadataUpdateSpec();
    final MetadataStorageConnectorConfig connectorConfig = spec.get();

    Assert.assertEquals("segments", spec.getSegmentTable());
    Assert.assertEquals("jdbc:mysql://localhost/druid", connectorConfig.getConnectURI());
    Assert.assertEquals("rofl", connectorConfig.getUser());
    Assert.assertEquals("p4ssw0rd", connectorConfig.getPassword());
  }

  @Test
  public void testDefaultSettings()
  {
    final HadoopIngestionSpec schema;

    try {
      schema = jsonReadWriteRead(
          "{}",
          HadoopIngestionSpec.class
      );
    }
    catch (Exception e) {
      throw Throwables.propagate(e);
    }

    Assert.assertEquals(
        "cleanupOnFailure",
        schema.getTuningConfig().isCleanupOnFailure(),
        true
    );

    Assert.assertEquals(
        "overwriteFiles",
        schema.getTuningConfig().isOverwriteFiles(),
        false
    );

    Assert.assertEquals(
        "isDeterminingPartitions",
        schema.getTuningConfig().getPartitionsSpec().isDeterminingPartitions(),
        false
    );
  }

  @Test
  public void testNoCleanupOnFailure()
  {
    final HadoopIngestionSpec schema;

    try {
      schema = jsonReadWriteRead(
          "{\n"
          + "    \"tuningConfig\" : {\n"
          + "        \"type\" : \"hadoop\", \n"
          + "        \"cleanupOnFailure\" : \"false\"\n"
          + "    }\n"
          + "}",
          HadoopIngestionSpec.class
      );
    }
    catch (Exception e) {
      throw Throwables.propagate(e);
    }

    Assert.assertEquals(
        "cleanupOnFailure",
        schema.getTuningConfig().isCleanupOnFailure(),
        false
    );
  }

  private <T> T jsonReadWriteRead(String s, Class<T> klass)
  {
    try {
      return jsonMapper.readValue(jsonMapper.writeValueAsBytes(jsonMapper.readValue(s, klass)), klass);
    }
    catch (Exception e) {
      throw Throwables.propagate(e);
    }
  }

}<|MERGE_RESOLUTION|>--- conflicted
+++ resolved
@@ -23,15 +23,11 @@
 import com.google.common.base.Throwables;
 import com.google.common.collect.Lists;
 import io.druid.indexer.partitions.HashedPartitionsSpec;
-<<<<<<< HEAD
-=======
 import io.druid.metadata.MetadataStorageConnectorConfig;
->>>>>>> 00806ba8
 import io.druid.indexer.partitions.PartitionsSpec;
 import io.druid.indexer.partitions.SingleDimensionPartitionsSpec;
 import io.druid.indexer.updater.MetadataStorageUpdaterJobSpec;
 import io.druid.jackson.DefaultObjectMapper;
-import io.druid.metadata.MetadataStorageConnectorConfig;
 import io.druid.segment.indexing.granularity.UniformGranularitySpec;
 import org.joda.time.Interval;
 import org.junit.Assert;
@@ -81,70 +77,7 @@
   }
 
   @Test
-<<<<<<< HEAD
-  public void testPartitionsSpecAutoDimension()
-=======
-  public void testGranularitySpecLegacy()
-  {
-    // Deprecated and replaced by granularitySpec, but still supported
-    final HadoopIngestionSpec schema;
-
-    try {
-      schema = jsonReadWriteRead(
-          "{"
-          + "\"segmentGranularity\":\"day\","
-          + "\"intervals\":[\"2012-02-01/P1D\"]"
-          + "}",
-          HadoopIngestionSpec.class
-      );
-    }
-    catch (Exception e) {
-      throw Throwables.propagate(e);
-    }
-
-    final UniformGranularitySpec granularitySpec = (UniformGranularitySpec) schema.getDataSchema().getGranularitySpec();
-
-    Assert.assertEquals(
-        "getIntervals",
-        Lists.newArrayList(new Interval("2012-02-01/P1D")),
-        granularitySpec.getIntervals().get()
-    );
-
-    Assert.assertEquals(
-        "getSegmentGranularity",
-        "DAY",
-        granularitySpec.getSegmentGranularity().toString()
-    );
-  }
-
-  @Test
-  public void testInvalidGranularityCombination()
-  {
-    boolean thrown = false;
-    try {
-      final HadoopIngestionSpec schema = jsonReadWriteRead(
-          "{"
-          + "\"segmentGranularity\":\"day\","
-          + "\"intervals\":[\"2012-02-01/P1D\"],"
-          + "\"granularitySpec\":{"
-          + "   \"type\":\"uniform\","
-          + "   \"gran\":\"hour\","
-          + "   \"intervals\":[\"2012-01-01/P1D\"]"
-          + " }"
-          + "}",
-          HadoopIngestionSpec.class
-      );
-    }
-    catch (Exception e) {
-      thrown = true;
-    }
-
-    Assert.assertTrue("Exception thrown", thrown);
-  }
-
-  @Test
-  public void testPartitionsSpecAutoDHashed()
->>>>>>> 00806ba8
+  public void testPartitionsSpecAutoHashed()
   {
     final HadoopIngestionSpec schema;
 
@@ -182,55 +115,6 @@
     Assert.assertTrue(
         "partitionSpec",
         partitionsSpec instanceof HashedPartitionsSpec
-<<<<<<< HEAD
-=======
-    );
-  }
-
-  @Test
-  public void testPartitionsSpecLegacy()
-  {
-    final HadoopIngestionSpec schema;
-
-    try {
-      schema = jsonReadWriteRead(
-          "{"
-          + "\"targetPartitionSize\":100,"
-          + "\"partitionDimension\":\"foo\""
-          + "}",
-          HadoopIngestionSpec.class
-      );
-    }
-    catch (Exception e) {
-      throw Throwables.propagate(e);
-    }
-
-    final PartitionsSpec partitionsSpec = schema.getTuningConfig().getPartitionsSpec();
-
-    Assert.assertEquals(
-        "isDeterminingPartitions",
-        partitionsSpec.isDeterminingPartitions(),
-        true
-    );
-
-    Assert.assertEquals(
-        "getTargetPartitionSize",
-        partitionsSpec.getTargetPartitionSize(),
-        100
-    );
-
-    Assert.assertEquals(
-        "getMaxPartitionSize",
-        partitionsSpec.getMaxPartitionSize(),
-        150
-    );
-
-    Assert.assertTrue("partitionsSpec" , partitionsSpec instanceof SingleDimensionPartitionsSpec);
-    Assert.assertEquals(
-        "getPartitionDimension",
-        ((SingleDimensionPartitionsSpec)partitionsSpec).getPartitionDimension(),
-        "foo"
->>>>>>> 00806ba8
     );
   }
 
@@ -241,7 +125,7 @@
 
     try {
       schema = jsonReadWriteRead(
-<<<<<<< HEAD
+
           "{\n"
           + "    \"tuningConfig\": {\n"
           + "        \"type\": \"hadoop\",\n"
@@ -252,15 +136,6 @@
           + "            \"partitionDimension\" : \"foo\"\n"
           + "        }\n"
           + "    }\n"
-=======
-          "{"
-          + "\"partitionsSpec\":{"
-          + "   \"type\":\"dimension\","
-          + "   \"targetPartitionSize\":100,"
-          + "   \"maxPartitionSize\":200,"
-          + "   \"partitionDimension\":\"foo\""
-          + " }"
->>>>>>> 00806ba8
           + "}",
           HadoopIngestionSpec.class
       );
